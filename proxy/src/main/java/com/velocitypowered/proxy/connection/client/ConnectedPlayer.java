package com.velocitypowered.proxy.connection.client;

import static com.velocitypowered.proxy.connection.util.ConnectionRequestResults.plainResult;
import static java.util.concurrent.CompletableFuture.completedFuture;

import com.google.common.base.Preconditions;
import com.google.gson.JsonObject;
import com.velocitypowered.api.event.connection.DisconnectEvent;
import com.velocitypowered.api.event.player.KickedFromServerEvent;
import com.velocitypowered.api.event.player.KickedFromServerEvent.DisconnectPlayer;
import com.velocitypowered.api.event.player.KickedFromServerEvent.Notify;
import com.velocitypowered.api.event.player.KickedFromServerEvent.RedirectPlayer;
import com.velocitypowered.api.event.player.KickedFromServerEvent.ServerKickResult;
import com.velocitypowered.api.event.player.PlayerModInfoEvent;
import com.velocitypowered.api.event.player.PlayerSettingsChangedEvent;
import com.velocitypowered.api.event.player.ServerPreConnectEvent;
import com.velocitypowered.api.network.ProtocolVersion;
import com.velocitypowered.api.permission.PermissionFunction;
import com.velocitypowered.api.permission.PermissionProvider;
import com.velocitypowered.api.permission.Tristate;
import com.velocitypowered.api.proxy.ConnectionRequestBuilder;
import com.velocitypowered.api.proxy.Player;
import com.velocitypowered.api.proxy.ServerConnection;
import com.velocitypowered.api.proxy.messages.ChannelIdentifier;
import com.velocitypowered.api.proxy.player.PlayerSettings;
import com.velocitypowered.api.proxy.server.RegisteredServer;
import com.velocitypowered.api.util.GameProfile;
import com.velocitypowered.api.util.MessagePosition;
import com.velocitypowered.api.util.ModInfo;
import com.velocitypowered.api.util.title.TextTitle;
import com.velocitypowered.api.util.title.Title;
import com.velocitypowered.api.util.title.Titles;
import com.velocitypowered.proxy.VelocityServer;
import com.velocitypowered.proxy.connection.MinecraftConnection;
import com.velocitypowered.proxy.connection.MinecraftConnectionAssociation;
import com.velocitypowered.proxy.connection.backend.VelocityServerConnection;
import com.velocitypowered.proxy.connection.forge.legacy.LegacyForgeConstants;
import com.velocitypowered.proxy.connection.util.ConnectionMessages;
import com.velocitypowered.proxy.connection.util.ConnectionRequestResults.Impl;
import com.velocitypowered.proxy.protocol.StateRegistry;
import com.velocitypowered.proxy.protocol.packet.Chat;
import com.velocitypowered.proxy.protocol.packet.ClientSettings;
import com.velocitypowered.proxy.protocol.packet.Disconnect;
import com.velocitypowered.proxy.protocol.packet.KeepAlive;
import com.velocitypowered.proxy.protocol.packet.PluginMessage;
import com.velocitypowered.proxy.protocol.packet.ResourcePackRequest;
import com.velocitypowered.proxy.protocol.packet.TitlePacket;
import com.velocitypowered.proxy.protocol.util.PluginMessageUtil;
import com.velocitypowered.proxy.server.VelocityRegisteredServer;
import com.velocitypowered.proxy.tablist.VelocityTabList;
import com.velocitypowered.proxy.tablist.VelocityTabListLegacy;
import com.velocitypowered.proxy.util.VelocityMessages;
import com.velocitypowered.proxy.util.collect.CappedSet;
import io.netty.buffer.ByteBufUtil;
import io.netty.buffer.Unpooled;
import java.net.InetSocketAddress;
import java.util.Collection;
import java.util.Collections;
import java.util.List;
import java.util.Optional;
import java.util.UUID;
import java.util.concurrent.CompletableFuture;
import java.util.concurrent.CompletionException;
import java.util.concurrent.ExecutionException;
import java.util.concurrent.ThreadLocalRandom;
import net.kyori.text.Component;
import net.kyori.text.TextComponent;
import net.kyori.text.TranslatableComponent;
import net.kyori.text.format.TextColor;
import net.kyori.text.serializer.gson.GsonComponentSerializer;
import net.kyori.text.serializer.legacy.LegacyComponentSerializer;
import net.kyori.text.serializer.plain.PlainComponentSerializer;
import org.apache.logging.log4j.LogManager;
import org.apache.logging.log4j.Logger;
import org.checkerframework.checker.nullness.qual.MonotonicNonNull;
import org.checkerframework.checker.nullness.qual.Nullable;

public class ConnectedPlayer implements MinecraftConnectionAssociation, Player {

  private static final int MAX_PLUGIN_CHANNELS = 1024;
  private static final PlainComponentSerializer PASS_THRU_TRANSLATE = new PlainComponentSerializer(
      c -> "", TranslatableComponent::key);
  static final PermissionProvider DEFAULT_PERMISSIONS = s -> PermissionFunction.ALWAYS_UNDEFINED;

  private static final Logger logger = LogManager.getLogger(ConnectedPlayer.class);

  /**
   * The actual Minecraft connection. This is actually a wrapper object around the Netty channel.
   */
  private final MinecraftConnection connection;
  private final @Nullable InetSocketAddress virtualHost;
  private GameProfile profile;
  private PermissionFunction permissionFunction;
  private int tryIndex = 0;
  private long ping = -1;
  private final boolean onlineMode;
  private @Nullable VelocityServerConnection connectedServer;
  private @Nullable VelocityServerConnection connectionInFlight;
  private @Nullable PlayerSettings settings;
  private @Nullable ModInfo modInfo;
  private final VelocityTabList tabList;
  private final VelocityServer server;
  private ClientConnectionPhase connectionPhase;
  private final Collection<String> knownChannels;
  private final CompletableFuture<Void> teardownFuture = new CompletableFuture<>();

  private @MonotonicNonNull List<String> serversToTry = null;
  private boolean explicitlyDisconnected = false;

  ConnectedPlayer(VelocityServer server, GameProfile profile, MinecraftConnection connection,
      @Nullable InetSocketAddress virtualHost, boolean onlineMode) {
    this.server = server;
    if (connection.getProtocolVersion().compareTo(ProtocolVersion.MINECRAFT_1_8) >= 0) {
      this.tabList = new VelocityTabList(connection);
    } else {
      this.tabList = new VelocityTabListLegacy(connection);
    }
    this.profile = profile;
    this.connection = connection;
    this.virtualHost = virtualHost;
    this.permissionFunction = PermissionFunction.ALWAYS_UNDEFINED;
    this.connectionPhase = connection.getType().getInitialClientPhase();
    this.knownChannels = CappedSet.create(MAX_PLUGIN_CHANNELS);
    this.onlineMode = onlineMode;
  }

  @Override
  public String getUsername() {
    return profile.getName();
  }

  @Override
  public UUID getUniqueId() {
    return profile.getId();
  }

  @Override
  public Optional<ServerConnection> getCurrentServer() {
    return Optional.ofNullable(connectedServer);
  }

  /**
   * Makes sure the player is connected to a server and returns the server they are connected to.
   * @return the server the player is connected to
   */
  public VelocityServerConnection ensureAndGetCurrentServer() {
    VelocityServerConnection con = this.connectedServer;
    if (con == null) {
      throw new IllegalStateException("Not connected to server!");
    }
    return con;
  }

  @Override
  public GameProfile getGameProfile() {
    return profile;
  }

  public MinecraftConnection getConnection() {
    return connection;
  }

  @Override
  public long getPing() {
    return this.ping;
  }

  void setPing(long ping) {
    this.ping = ping;
  }

  @Override
  public boolean isOnlineMode() {
    return onlineMode;
  }

  @Override
  public PlayerSettings getPlayerSettings() {
    return settings == null ? ClientSettingsWrapper.DEFAULT : this.settings;
  }

  void setPlayerSettings(ClientSettings settings) {
    ClientSettingsWrapper cs = new ClientSettingsWrapper(settings);
    this.settings = cs;
    server.getEventManager().fireAndForget(new PlayerSettingsChangedEvent(this, cs));
  }

  @Override
  public Optional<ModInfo> getModInfo() {
    return Optional.ofNullable(modInfo);
  }

  public void setModInfo(ModInfo modInfo) {
    this.modInfo = modInfo;
    server.getEventManager().fireAndForget(new PlayerModInfoEvent(this, modInfo));
  }

  @Override
  public InetSocketAddress getRemoteAddress() {
    return (InetSocketAddress) connection.getRemoteAddress();
  }

  @Override
  public Optional<InetSocketAddress> getVirtualHost() {
    return Optional.ofNullable(virtualHost);
  }

  void setPermissionFunction(PermissionFunction permissionFunction) {
    this.permissionFunction = permissionFunction;
  }

  @Override
  public boolean isActive() {
    return connection.getChannel().isActive();
  }

  @Override
  public ProtocolVersion getProtocolVersion() {
    return connection.getProtocolVersion();
  }

  @Override
  public void sendMessage(Component component, MessagePosition position) {
    Preconditions.checkNotNull(component, "component");
    Preconditions.checkNotNull(position, "position");

    byte pos = (byte) position.ordinal();
    String json;
    if (position == MessagePosition.ACTION_BAR) {
      if (getProtocolVersion().compareTo(ProtocolVersion.MINECRAFT_1_11) >= 0) {
        // We can use the title packet instead.
        TitlePacket pkt = new TitlePacket();
        pkt.setAction(TitlePacket.SET_ACTION_BAR);
        pkt.setComponent(GsonComponentSerializer.INSTANCE.serialize(component));
        connection.write(pkt);
        return;
      } else {
        // Due to issues with action bar packets, we'll need to convert the text message into a
        // legacy message and then inject the legacy text into a component... yuck!
        JsonObject object = new JsonObject();
        object.addProperty("text", LegacyComponentSerializer.legacy().serialize(component));
        json = object.toString();
      }
    } else {
      json = GsonComponentSerializer.INSTANCE.serialize(component);
    }

    Chat chat = new Chat();
    chat.setType(pos);
    chat.setMessage(json);
    connection.write(chat);
  }

  @Override
  public ConnectionRequestBuilder createConnectionRequest(RegisteredServer server) {
    return new ConnectionRequestBuilderImpl(server);
  }

  @Override
  public List<GameProfile.Property> getGameProfileProperties() {
    return this.profile.getProperties();
  }

  @Override
  public void setGameProfileProperties(List<GameProfile.Property> properties) {
    this.profile = profile.withProperties(Preconditions.checkNotNull(properties));
  }

  @Override
  public void setHeaderAndFooter(Component header, Component footer) {
    tabList.setHeaderAndFooter(header, footer);
  }

  @Override
  public void clearHeaderAndFooter() {
    tabList.clearHeaderAndFooter();
  }

  @Override
  public VelocityTabList getTabList() {
    return tabList;
  }

  @Override
  public void disconnect(Component reason) {
    if (connection.eventLoop().inEventLoop()) {
      disconnect0(reason, false);
    } else {
      connection.eventLoop().execute(() -> disconnect0(reason, false));
    }
  }

  /**
   * Disconnects the player from the proxy.
   * @param reason the reason for disconnecting the player
   * @param duringLogin whether the disconnect happened during login
   */
  public void disconnect0(Component reason, boolean duringLogin) {
    logger.info("{} has disconnected: {}", this,
        LegacyComponentSerializer.legacy().serialize(reason));
    this.explicitlyDisconnected = true;
    connection.closeWith(Disconnect.create(reason));

    server.getEventManager().fireAndForget(new DisconnectEvent(this, duringLogin));
  }

  @Override
  public void sendTitle(Title title) {
    Preconditions.checkNotNull(title, "title");

    ProtocolVersion protocolVersion = connection.getProtocolVersion();
    if (title.equals(Titles.reset())) {
      connection.write(TitlePacket.resetForProtocolVersion(protocolVersion));
    } else if (title.equals(Titles.hide())) {
      connection.write(TitlePacket.hideForProtocolVersion(protocolVersion));
    } else if (title instanceof TextTitle) {
      TextTitle tt = (TextTitle) title;

      if (tt.isResetBeforeSend()) {
        connection.delayedWrite(TitlePacket.resetForProtocolVersion(protocolVersion));
      }

      Optional<Component> titleText = tt.getTitle();
      if (titleText.isPresent()) {
        TitlePacket titlePkt = new TitlePacket();
        titlePkt.setAction(TitlePacket.SET_TITLE);
        titlePkt.setComponent(GsonComponentSerializer.INSTANCE.serialize(titleText.get()));
        connection.delayedWrite(titlePkt);
      }

      Optional<Component> subtitleText = tt.getSubtitle();
      if (subtitleText.isPresent()) {
        TitlePacket titlePkt = new TitlePacket();
        titlePkt.setAction(TitlePacket.SET_SUBTITLE);
        titlePkt.setComponent(GsonComponentSerializer.INSTANCE.serialize(subtitleText.get()));
        connection.delayedWrite(titlePkt);
      }

      if (tt.areTimesSet()) {
        TitlePacket timesPkt = TitlePacket.timesForProtocolVersion(protocolVersion);
        timesPkt.setFadeIn(tt.getFadeIn());
        timesPkt.setStay(tt.getStay());
        timesPkt.setFadeOut(tt.getFadeOut());
        connection.delayedWrite(timesPkt);
      }
      connection.flush();
    } else {
      throw new IllegalArgumentException("Unknown title class " + title.getClass().getName());
    }

  }

  public @Nullable VelocityServerConnection getConnectedServer() {
    return connectedServer;
  }

  public @Nullable VelocityServerConnection getConnectionInFlight() {
    return connectionInFlight;
  }

  public void resetInFlightConnection() {
    connectionInFlight = null;
  }

  /**
   * Handles unexpected disconnects.
   * @param server the server we disconnected from
   * @param throwable the exception
   * @param safe whether or not we can safely reconnect to a new server
   */
  public void handleConnectionException(RegisteredServer server, Throwable throwable,
      boolean safe) {
    if (!isActive()) {
      // If the connection is no longer active, it makes no sense to try and recover it.
      return;
    }

    if (throwable == null) {
      throw new NullPointerException("throwable");
    }

    Throwable wrapped = throwable;
    if (throwable instanceof CompletionException) {
      Throwable cause = throwable.getCause();
      if (cause != null) {
        wrapped = cause;
      }
    }
    String userMessage;
    if (connectedServer != null && connectedServer.getServerInfo().equals(server.getServerInfo())) {
      userMessage = "Your connection to " + server.getServerInfo().getName() + " encountered an "
          + "error.";
    } else {
      logger.error("{}: unable to connect to server {}", this, server.getServerInfo().getName(),
          wrapped);
      userMessage = "Unable to connect to " + server.getServerInfo().getName() + ". Try again "
          + "later.";
    }
    handleConnectionException(server, null, TextComponent.of(userMessage, TextColor.RED), safe);
  }

  /**
   * Handles unexpected disconnects.
   * @param server the server we disconnected from
   * @param disconnect the disconnect packet
   * @param safe whether or not we can safely reconnect to a new server
   */
  public void handleConnectionException(RegisteredServer server, Disconnect disconnect,
      boolean safe) {
    if (!isActive()) {
      // If the connection is no longer active, it makes no sense to try and recover it.
      return;
    }

    Component disconnectReason = GsonComponentSerializer.INSTANCE.deserialize(
        disconnect.getReason());
    String plainTextReason = PASS_THRU_TRANSLATE.serialize(disconnectReason);
    if (connectedServer != null && connectedServer.getServerInfo().equals(server.getServerInfo())) {
      logger.error("{}: kicked from server {}: {}", this, server.getServerInfo().getName(),
          plainTextReason);
      handleConnectionException(server, disconnectReason, TextComponent.builder()
          .content("Kicked from " + server.getServerInfo().getName() + ": ")
          .color(TextColor.RED)
          .append(disconnectReason)
          .build(), safe);
    } else {
      logger.error("{}: disconnected while connecting to {}: {}", this,
          server.getServerInfo().getName(), plainTextReason);
      handleConnectionException(server, disconnectReason, TextComponent.builder()
          .content("Can't connect to server " + server.getServerInfo().getName() + ": ")
          .color(TextColor.RED)
          .append(disconnectReason)
          .build(), safe);
    }
  }

  private void handleConnectionException(RegisteredServer rs,
      @Nullable Component kickReason, Component friendlyReason, boolean safe) {
    if (!isActive()) {
      // If the connection is no longer active, it makes no sense to try and recover it.
      return;
    }

    if (!safe) {
      // /!\ IT IS UNSAFE TO CONTINUE /!\
      //
      // This is usually triggered by a failed Forge handshake.
      disconnect(friendlyReason);
      return;
    }

<<<<<<< HEAD
    boolean kickedFromCurrent = connectedServer == null || connectedServer.getServer().equals(rs);
    ServerKickResult result;
    if (kickedFromCurrent) {
      Optional<RegisteredServer> next = getNextServerToTry(rs);
      result = next.<ServerKickResult>map(RedirectPlayer::create)
          .orElseGet(() -> DisconnectPlayer.create(friendlyReason));
=======
    if (connectedServer == null) {
      Optional<RegisteredServer> nextServer = getNextServerToTry(rs);
      if (nextServer.isPresent()) {
        // There can't be any connection in flight now.
        resetInFlightConnection();
        createConnectionRequest(nextServer.get()).fireAndForget();
      } else {
        disconnect(friendlyReason);
      }
>>>>>>> cd9bb61f
    } else {
      // If we were kicked by going to another server, the connection should not be in flight
      if (connectionInFlight != null && connectionInFlight.getServer().equals(rs)) {
        resetInFlightConnection();
      }
      result = Notify.create(friendlyReason);
    }
    KickedFromServerEvent originalEvent = new KickedFromServerEvent(this, rs, kickReason,
        !kickedFromCurrent, result);
    handleKickEvent(originalEvent, friendlyReason);
  }

  private void handleKickEvent(KickedFromServerEvent originalEvent, Component friendlyReason) {
    server.getEventManager().fire(originalEvent)
        .thenAcceptAsync(event -> {
          // There can't be any connection in flight now.
          connectionInFlight = null;

          if (event.getResult() instanceof DisconnectPlayer) {
            DisconnectPlayer res = (DisconnectPlayer) event.getResult();
            disconnect(res.getReason());
          } else if (event.getResult() instanceof RedirectPlayer) {
            RedirectPlayer res = (RedirectPlayer) event.getResult();
            createConnectionRequest(res.getServer())
                .connectWithIndication()
                .whenCompleteAsync((newResult, exception) -> {
                  if (newResult == null || !newResult) {
                    disconnect(friendlyReason);
                  } else {
                    if (res.getMessage() == null) {
                      sendMessage(VelocityMessages.MOVED_TO_NEW_SERVER.append(friendlyReason));
                    } else {
                      sendMessage(res.getMessage());
                    }
                  }
                }, connection.eventLoop());
          } else if (event.getResult() instanceof Notify) {
            Notify res = (Notify) event.getResult();
            if (event.kickedDuringServerConnect()) {
              sendMessage(res.getMessage());
            } else {
              disconnect(res.getMessage());
            }
          } else {
            // In case someone gets creative, assume we want to disconnect the player.
            disconnect(friendlyReason);
          }
        }, connection.eventLoop());
  }

  /**
   * Finds another server to attempt to log into, if we were unexpectedly disconnected from the
   * server.
   *
   * @return the next server to try
   */
  public Optional<RegisteredServer> getNextServerToTry() {
    return this.getNextServerToTry(null);
  }

  /**
   * Finds another server to attempt to log into, if we were unexpectedly disconnected from the
   * server.
   *
   * @param current the "current" server that the player is on, useful as an override
   *
   * @return the next server to try
   */
  private Optional<RegisteredServer> getNextServerToTry(@Nullable RegisteredServer current) {
    if (serversToTry == null) {
      String virtualHostStr = getVirtualHost().map(InetSocketAddress::getHostString).orElse("");
      serversToTry = server.getConfiguration().getForcedHosts().getOrDefault(virtualHostStr,
          Collections.emptyList());
    }

    if (serversToTry.isEmpty()) {
      serversToTry = server.getConfiguration().getAttemptConnectionOrder();
    }

    for (int i = tryIndex; i < serversToTry.size(); i++) {
      String toTryName = serversToTry.get(i);
      if ((connectedServer != null && hasSameName(connectedServer.getServer(), toTryName))
          || (connectionInFlight != null && hasSameName(connectionInFlight.getServer(), toTryName))
          || (current != null && hasSameName(current, toTryName))) {
        continue;
      }

      tryIndex = i;
      return server.getServer(toTryName);
    }
    return Optional.empty();
  }

  private static boolean hasSameName(RegisteredServer server, String name) {
    return server.getServerInfo().getName().equalsIgnoreCase(name);
  }

  /**
   * Sets the player's new connected server and clears the in-flight connection.
   *
   * @param serverConnection the new server connection
   */
  public void setConnectedServer(@Nullable VelocityServerConnection serverConnection) {
    this.connectedServer = serverConnection;
    this.tryIndex = 0; // reset since we got connected to a server

    if (serverConnection == connectionInFlight) {
      connectionInFlight = null;
    }
  }

  public void sendLegacyForgeHandshakeResetPacket() {
    connectionPhase.resetConnectionPhase(this);
  }

  private MinecraftConnection ensureBackendConnection() {
    VelocityServerConnection sc = this.connectedServer;
    if (sc == null) {
      throw new IllegalStateException("No backend connection");
    }

    MinecraftConnection mc = sc.getConnection();
    if (mc == null) {
      throw new IllegalStateException("Backend connection is not connected to a server");
    }

    return mc;
  }

  void teardown() {
    if (connectionInFlight != null) {
      connectionInFlight.disconnect();
    }
    if (connectedServer != null) {
      connectedServer.disconnect();
    }
    boolean isConnected = server.getPlayer(this.getUniqueId()).isPresent();
    server.unregisterConnection(this);
<<<<<<< HEAD
    if (!this.explicitlyDisconnected) {
      server.getEventManager().fire(new DisconnectEvent(this, !isConnected))
          .thenRun(() -> this.teardownFuture.complete(null));
    } else {
      this.teardownFuture.complete(null);
    }
=======
    server.getEventManager().fire(new DisconnectEvent(this))
            .thenRun(() -> this.teardownFuture.complete(null));
>>>>>>> cd9bb61f
  }

  public CompletableFuture<Void> getTeardownFuture() {
    return teardownFuture;
  }

  @Override
  public String toString() {
    return "[connected player] " + profile.getName() + " (" + getRemoteAddress() + ")";
  }

  @Override
  public Tristate getPermissionValue(String permission) {
    return permissionFunction.getPermissionValue(permission);
  }

  @Override
  public boolean sendPluginMessage(ChannelIdentifier identifier, byte[] data) {
    Preconditions.checkNotNull(identifier, "identifier");
    Preconditions.checkNotNull(data, "data");
    PluginMessage message = new PluginMessage(identifier.getId(), Unpooled.wrappedBuffer(data));
    connection.write(message);
    return true;
  }

  @Override
  public void spoofChatInput(String input) {
    Preconditions.checkArgument(input.length() <= Chat.MAX_SERVERBOUND_MESSAGE_LENGTH,
        "input cannot be greater than " + Chat.MAX_SERVERBOUND_MESSAGE_LENGTH
            + " characters in length");
    ensureBackendConnection().write(Chat.createServerbound(input));
  }

  @Override
  public void sendResourcePack(String url) {
    Preconditions.checkNotNull(url, "url");

    ResourcePackRequest request = new ResourcePackRequest();
    request.setUrl(url);
    request.setHash("");
    connection.write(request);
  }

  @Override
  public void sendResourcePack(String url, byte[] hash) {
    Preconditions.checkNotNull(url, "url");
    Preconditions.checkNotNull(hash, "hash");
    Preconditions.checkArgument(hash.length == 20, "Hash length is not 20");

    ResourcePackRequest request = new ResourcePackRequest();
    request.setUrl(url);
    request.setHash(ByteBufUtil.hexDump(hash));
    connection.write(request);
  }

  /**
   * Sends a {@link KeepAlive} packet to the player with a random ID.
   * The response will be ignored by Velocity as it will not match the
   * ID last sent by the server.
   */
  public void sendKeepAlive() {
    if (connection.getState() == StateRegistry.PLAY) {
      KeepAlive keepAlive = new KeepAlive();
      keepAlive.setRandomId(ThreadLocalRandom.current().nextLong());
      connection.write(keepAlive);
    }
  }

  /**
   * Gets the current "phase" of the connection, mostly used for tracking
   * modded negotiation for legacy forge servers and provides methods
   * for performing phase specific actions.
   *
   * @return The {@link ClientConnectionPhase}
   */
  public ClientConnectionPhase getPhase() {
    return connectionPhase;
  }

  /**
   * Sets the current "phase" of the connection. See {@link #getPhase()}
   *
   * @param connectionPhase The {@link ClientConnectionPhase}
   */
  public void setPhase(ClientConnectionPhase connectionPhase) {
    this.connectionPhase = connectionPhase;
  }

  /**
   * Return all the plugin message channels "known" to the client.
   * @return the channels
   */
  public Collection<String> getKnownChannels() {
    return knownChannels;
  }

  /**
   * Determines whether or not we can forward a plugin message onto the client.
   * @param version the Minecraft protocol version
   * @param message the plugin message to forward to the client
   * @return {@code true} if the message can be forwarded, {@code false} otherwise
   */
  public boolean canForwardPluginMessage(ProtocolVersion version, PluginMessage message) {
    boolean minecraftOrFmlMessage;

    // By default, all internal Minecraft and Forge channels are forwarded from the server.
    if (version.compareTo(ProtocolVersion.MINECRAFT_1_12_2) <= 0) {
      String channel = message.getChannel();
      minecraftOrFmlMessage = channel.startsWith("MC|")
          || channel.startsWith(LegacyForgeConstants.FORGE_LEGACY_HANDSHAKE_CHANNEL)
          || PluginMessageUtil.isLegacyRegister(message)
          || PluginMessageUtil.isLegacyUnregister(message);
    } else {
      minecraftOrFmlMessage = message.getChannel().startsWith("minecraft:");
    }

    // Otherwise, we need to see if the player already knows this channel or it's known by the
    // proxy.
    return minecraftOrFmlMessage || knownChannels.contains(message.getChannel());
  }

  private class ConnectionRequestBuilderImpl implements ConnectionRequestBuilder {

    private final RegisteredServer toConnect;

    ConnectionRequestBuilderImpl(RegisteredServer toConnect) {
      this.toConnect = Preconditions.checkNotNull(toConnect, "info");
    }

    @Override
    public RegisteredServer getServer() {
      return toConnect;
    }

    private Optional<ConnectionRequestBuilder.Status> checkServer(RegisteredServer server) {
      Preconditions.checkArgument(server instanceof VelocityRegisteredServer,
          "Not a valid Velocity server.");
      if (connectionInFlight != null || (connectedServer != null
          && !connectedServer.hasCompletedJoin())) {
        return Optional.of(ConnectionRequestBuilder.Status.CONNECTION_IN_PROGRESS);
      }
      if (connectedServer != null && connectedServer.getServer().equals(server)) {
        return Optional.of(ConnectionRequestBuilder.Status.ALREADY_CONNECTED);
      }
      return Optional.empty();
    }

    private CompletableFuture<Optional<Status>> getInitialStatus() {
      return CompletableFuture.supplyAsync(() -> checkServer(toConnect), connection.eventLoop());
    }

    private CompletableFuture<Impl> internalConnect() {
      return this.getInitialStatus()
          .thenCompose(initialCheck -> {
            if (initialCheck.isPresent()) {
              return completedFuture(plainResult(initialCheck.get(), toConnect));
            }

            ServerPreConnectEvent event = new ServerPreConnectEvent(ConnectedPlayer.this,
                toConnect);
            return server.getEventManager().fire(event)
                .thenComposeAsync(newEvent -> {
                  Optional<RegisteredServer> newDest = newEvent.getResult().getServer();
                  if (!newDest.isPresent()) {
                    return completedFuture(
                        plainResult(ConnectionRequestBuilder.Status.CONNECTION_CANCELLED, toConnect)
                    );
                  }

                  RegisteredServer realDestination = newDest.get();
                  Optional<ConnectionRequestBuilder.Status> check = checkServer(realDestination);
                  if (check.isPresent()) {
                    return completedFuture(plainResult(check.get(), realDestination));
                  }

                  VelocityRegisteredServer vrs = (VelocityRegisteredServer) realDestination;
                  VelocityServerConnection con = new VelocityServerConnection(vrs,
                      ConnectedPlayer.this, server);
                  connectionInFlight = con;
                  return con.connect().whenCompleteAsync((result, throwable) ->
                      this.resetIfInFlightIs(con), connection.eventLoop());
                }, connection.eventLoop());
          });
    }

    private void resetIfInFlightIs(VelocityServerConnection establishedConnection) {
      if (establishedConnection == connectionInFlight) {
        resetInFlightConnection();
      }
    }

    @Override
    public CompletableFuture<Result> connect() {
      return this.internalConnect()
          .whenCompleteAsync((status, throwable) -> {
<<<<<<< HEAD
            if (status != null && !status.isSuccessful()) {
              if (!status.isSafe()) {
                handleConnectionException(status.getAttemptedConnection(), throwable, false);
              }
            }
          }, connection.eventLoop())
=======
            if (status != null && !status.isSafe()) {
              // If it's not safe to continue the connection we need to shut it down.
              handleConnectionException(status.getAttemptedConnection(), throwable, true);
            } else if ((status != null && !status.isSuccessful())) {
              resetInFlightConnection();
            }
          }, minecraftConnection.eventLoop())
>>>>>>> cd9bb61f
          .thenApply(x -> x);
    }

    @Override
    public CompletableFuture<Boolean> connectWithIndication() {
      return internalConnect()
          .whenCompleteAsync((status, throwable) -> {
            if (throwable != null) {
              // TODO: The exception handling from this is not very good. Find a better way.
              handleConnectionException(status != null ? status.getAttemptedConnection()
                  : toConnect, throwable, true);
              return;
            }

            switch (status.getStatus()) {
              case ALREADY_CONNECTED:
                sendMessage(ConnectionMessages.ALREADY_CONNECTED);
                break;
              case CONNECTION_IN_PROGRESS:
                sendMessage(ConnectionMessages.IN_PROGRESS);
                break;
              case CONNECTION_CANCELLED:
                // Ignored; the plugin probably already handled this.
                break;
              case SERVER_DISCONNECTED:
                handleConnectionException(toConnect, Disconnect.create(status.getReason()
                    .orElse(ConnectionMessages.INTERNAL_SERVER_CONNECTION_ERROR)), status.isSafe());
                break;
              default:
                // The only remaining value is successful (no need to do anything!)
                break;
            }
          }, connection.eventLoop())
          .thenApply(Result::isSuccessful);
    }

    @Override
    public void fireAndForget() {
      connectWithIndication();
    }
  }
}<|MERGE_RESOLUTION|>--- conflicted
+++ resolved
@@ -449,24 +449,12 @@
       return;
     }
 
-<<<<<<< HEAD
     boolean kickedFromCurrent = connectedServer == null || connectedServer.getServer().equals(rs);
     ServerKickResult result;
     if (kickedFromCurrent) {
       Optional<RegisteredServer> next = getNextServerToTry(rs);
       result = next.<ServerKickResult>map(RedirectPlayer::create)
           .orElseGet(() -> DisconnectPlayer.create(friendlyReason));
-=======
-    if (connectedServer == null) {
-      Optional<RegisteredServer> nextServer = getNextServerToTry(rs);
-      if (nextServer.isPresent()) {
-        // There can't be any connection in flight now.
-        resetInFlightConnection();
-        createConnectionRequest(nextServer.get()).fireAndForget();
-      } else {
-        disconnect(friendlyReason);
-      }
->>>>>>> cd9bb61f
     } else {
       // If we were kicked by going to another server, the connection should not be in flight
       if (connectionInFlight != null && connectionInFlight.getServer().equals(rs)) {
@@ -605,17 +593,12 @@
     }
     boolean isConnected = server.getPlayer(this.getUniqueId()).isPresent();
     server.unregisterConnection(this);
-<<<<<<< HEAD
     if (!this.explicitlyDisconnected) {
       server.getEventManager().fire(new DisconnectEvent(this, !isConnected))
           .thenRun(() -> this.teardownFuture.complete(null));
     } else {
       this.teardownFuture.complete(null);
     }
-=======
-    server.getEventManager().fire(new DisconnectEvent(this))
-            .thenRun(() -> this.teardownFuture.complete(null));
->>>>>>> cd9bb61f
   }
 
   public CompletableFuture<Void> getTeardownFuture() {
@@ -811,22 +794,12 @@
     public CompletableFuture<Result> connect() {
       return this.internalConnect()
           .whenCompleteAsync((status, throwable) -> {
-<<<<<<< HEAD
             if (status != null && !status.isSuccessful()) {
               if (!status.isSafe()) {
                 handleConnectionException(status.getAttemptedConnection(), throwable, false);
               }
             }
           }, connection.eventLoop())
-=======
-            if (status != null && !status.isSafe()) {
-              // If it's not safe to continue the connection we need to shut it down.
-              handleConnectionException(status.getAttemptedConnection(), throwable, true);
-            } else if ((status != null && !status.isSuccessful())) {
-              resetInFlightConnection();
-            }
-          }, minecraftConnection.eventLoop())
->>>>>>> cd9bb61f
           .thenApply(x -> x);
     }
 
